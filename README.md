--- conflicted
+++ resolved
@@ -21,7 +21,6 @@
     <version>0.5.0</version>
 </dependency
 ```
-<<<<<<< HEAD
 
 #### Gradle
 
@@ -29,15 +28,7 @@
 compile group: 'com.gliwka.hyperscan', name: 'hyperscan', version: '0.5.0'
 ```
 
-=======
 
-#### Gradle
-
-```gradle
-compile group: 'com.gliwka.hyperscan', name: 'hyperscan', version: '0.5.0'
-```
-
->>>>>>> e57281d0
 #### sbt
 ```sbt
 libraryDependencies += "com.gliwka.hyperscan" %% "hyperscan" % "0.5.0"
