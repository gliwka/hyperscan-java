--- conflicted
+++ resolved
@@ -18,29 +18,19 @@
 <dependency>
     <groupId>com.gliwka.hyperscan</groupId>
     <artifactId>hyperscan</artifactId>
-    <version>0.5.0</version>
+    <version>0.5.1</version>
 </dependency
 ```
-<<<<<<< HEAD
 
 #### Gradle
 
 ```gradle
-compile group: 'com.gliwka.hyperscan', name: 'hyperscan', version: '0.5.0'
+compile group: 'com.gliwka.hyperscan', name: 'hyperscan', version: '0.5.1'
 ```
 
-=======
-
-#### Gradle
-
-```gradle
-compile group: 'com.gliwka.hyperscan', name: 'hyperscan', version: '0.5.0'
-```
-
->>>>>>> d87ea62c
 #### sbt
 ```sbt
-libraryDependencies += "com.gliwka.hyperscan" %% "hyperscan" % "0.5.0"
+libraryDependencies += "com.gliwka.hyperscan" %% "hyperscan" % "0.5.1"
 ```
 
 ## Simple example
@@ -65,22 +55,6 @@
 //since we're interacting with native handles always use try-with-resources or call the close method after use
 try(Database db = Database.compile(expressions)) {
     //initialize scanner - one scanner per thread!
-<<<<<<< HEAD
-    Scanner scanner = new Scanner();
-
-    //allocate scratch space matching the passed database
-    scanner.allocScratch(db);
-
-
-    //provide the database and the input string
-    //returns a list with matches
-    //synchronized method, only one execution at a time (use more scanner instances for multithreading)
-    List<Match> matches = scanner.scan(db, "12345 test string");
-
-    //matches always contain the expression causing the match and the end position of the match
-    //the start position and the matches string it self is only part of a matach if the
-    //SOM_LEFTMOST is set (for more details refer to the original hyperscan documentation)
-=======
     //same here, always use try-with-resources or call the close method after use
     try(Scanner scanner = new Scanner())
     {
@@ -97,7 +71,6 @@
         //the start position and the matches string it self is only part of a matach if the
         //SOM_LEFTMOST is set (for more details refer to the original hyperscan documentation)
     }
->>>>>>> d87ea62c
 }
 catch (CompileErrorException ce) {
     //gets thrown during  compile in case something with the expression is wrong
